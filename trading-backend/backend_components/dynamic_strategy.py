--- conflicted
+++ resolved
@@ -5,20 +5,12 @@
         # No need to initialize indicators here; they are precomputed in the DataFrame.
         pass
 
-<<<<<<< HEAD
-        # Initialize indicators based on user parameters
-        
-        # 1. SMA (Simple Moving Average)
-        if 'sma_period' in self.params:
-            self.sma = self.I(SMA, close_series, self.params['sma_period'])
-=======
     def next(self):
         # Apply user-defined conditions to decide on trades
         self.apply_conditions()
 
     def apply_conditions(self):
         conditions_met = True  # Assume all conditions are met initially
->>>>>>> e9e1187c
 
         # Loop through each condition from the user's input
         for condition in self.params.get('conditions', []):
