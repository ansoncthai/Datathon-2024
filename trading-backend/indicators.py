--- conflicted
+++ resolved
@@ -73,12 +73,6 @@
 
 def calculate_parabolic_sar(df, af=0.02, max_af=0.2):
     """Parabolic SAR"""
-<<<<<<< HEAD
     psar = ta.psar(df['High'], df['Low'], df['Close'], af=af, max_af=max_af)
     df = pd.concat([df, psar], axis=1)  # Concatenate the multiple columns returned by psar
-    df.dropna(inplace=True)  # Drop 
-=======
-    psar = ta.psar(df['High'], df['Low'], df['Close'], af_step=af, af_max=max_af)
-    df = pd.concat([df, psar], axis=1)
-    return df
->>>>>>> c0335e85
+    df.dropna(inplace=True)  # Drop 