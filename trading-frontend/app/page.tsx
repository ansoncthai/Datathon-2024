'use client'


import { useState, useEffect, useRef } from 'react'
import { Card, CardContent, CardHeader, CardTitle } from "@/components/ui/card"
import { Input } from "@/components/ui/input"
import { Label } from "@/components/ui/label"
import { Button } from "@/components/ui/button"
<<<<<<< HEAD
import { Select, SelectContent, SelectItem, SelectTrigger, SelectValue } from "@/components/ui/select"
import { PlusCircle, Trash2 } from 'lucide-react'
import { Doughnut } from 'react-chartjs-2';
import { Chart as ChartJS, ArcElement, Tooltip, Legend } from 'chart.js';
ChartJS.register(ArcElement, Tooltip);

=======
// import globals.css';
>>>>>>> 066755cf

import {
    Select,
    SelectContent,
    SelectItem,
    SelectTrigger,
    SelectValue,
} from "@/components/ui/select"
import { PlusCircle, Trash2, Moon, Sun } from 'lucide-react'
import { useTheme } from 'next-themes'

<<<<<<< HEAD

const getTodayDate = () => {
    const today = new Date();
    return today.toLocaleDateString('en-CA');
}
=======
import {
    createChart,
    IChartApi,
    CrosshairMode,
    SeriesMarker,
    Time,
} from 'lightweight-charts'
>>>>>>> 066755cf


type Condition = {
    indicator: string
    period: number
    comparison: string
    reference?: string
    value?: number
}


type BacktestParams = {
    ticker: string
    start_date: string
    end_date: string
    params: {
        conditions: Condition[]
        exits: Condition[]
    }
    initial_cash: number
    commission: number
<<<<<<< HEAD
    fixed_cash_position_size: number
=======
    fixed_cash_position_size: number // Add this line
}

type PriceDataItem = {
    date: string
    open: number
    high: number
    low: number
    close: number
}

type TradeHistoryEntry = {
    Duration: number
    EntryBar: number
    EntryPrice: number
    EntryTime: string
    ExitBar: number
    ExitPrice: number
    ExitTime: string
    PnL: number
    ReturnPct: number
    Size: number
>>>>>>> 066755cf
}



export default function BacktestingApp() {
    const [backtestParams, setBacktestParams] = useState<BacktestParams>({
        ticker: "AAPL",
        start_date: "2019-01-01",
        end_date: "2023-12-31",
        params: {
            conditions: [
                { indicator: "SMA", period: 20, comparison: ">", reference: "SMA_50" },
                { indicator: "RSI", period: 14, comparison: "<", value: 30 }
            ],
            exits: [
                { indicator: "SMA", period: 20, comparison: "<", reference: "SMA_50" },
                { indicator: "RSI", period: 14, comparison: ">", value: 70 }
            ]
        },
        initial_cash: 10000,
        commission: 0.002,
<<<<<<< HEAD
        fixed_cash_position_size: 1
    })


    // Hardcoded backtest results based on your payload
    const [backtestResults] = useState({
        max_drawdown: "N/A",
=======
        fixed_cash_position_size: 1000 // Add this line
    })

    const [backtestResults, setBacktestResults] = useState<{
        max_drawdown: string | number
        profit_factor: number
        sharpe_ratio: number
        total_return: number
        trade_history: TradeHistoryEntry[]
        win_rate: number
    }>({
        max_drawdown: 'N/A',
>>>>>>> 066755cf
        profit_factor: NaN,
        sharpe_ratio: NaN,
        total_return: NaN,
        trade_history: [],
        win_rate: NaN,
    })

<<<<<<< HEAD

    const chartContainerRef = useRef(null)
=======
    const chartContainerRef = useRef<HTMLDivElement | null>(null)
    const [fetchError, setFetchError] = useState<string | null>(null)
    const { theme, setTheme } = useTheme()
>>>>>>> 066755cf


    useEffect(() => {
        let chart: IChartApi | null = null

<<<<<<< HEAD

            const candleSeries = chart.addCandlestickSeries()


            // Hardcoded price data (simplified example)


            const priceData = [
                { time: '2019-06-03', open: 43.87, high: 44.00, low: 43.50, close: 43.98 },
                { time: '2019-06-04', open: 44.00, high: 45.00, low: 43.90, close: 44.50 },
                { time: '2019-06-05', open: 44.50, high: 46.50, low: 44.20, close: 46.07 },
                { time: '2019-06-06', open: 46.07, high: 47.00, low: 45.50, close: 46.50 },
                { time: '2019-06-07', open: 46.50, high: 47.20, low: 46.00, close: 46.70 },
                { time: '2019-06-10', open: 46.70, high: 47.80, low: 46.50, close: 47.20 },
                { time: '2019-06-11', open: 47.20, high: 47.90, low: 46.90, close: 47.50 },
                { time: '2019-06-12', open: 47.50, high: 48.20, low: 47.00, close: 47.80 },
                { time: '2019-06-13', open: 47.80, high: 48.50, low: 47.40, close: 48.00 },
                { time: '2019-06-14', open: 48.00, high: 48.50, low: 47.60, close: 47.90 },
                { time: '2019-06-17', open: 47.90, high: 48.10, low: 47.20, close: 47.70 },
                { time: '2019-06-18', open: 47.70, high: 48.50, low: 47.60, close: 48.20 },
                { time: '2019-06-19', open: 48.20, high: 49.00, low: 48.10, close: 48.90 },
                { time: '2019-06-20', open: 48.90, high: 49.50, low: 48.60, close: 49.00 },
                { time: '2020-02-28', open: 62.00, high: 65.00, low: 61.50, close: 64.44 },
                { time: '2020-03-02', open: 65.00, high: 68.00, low: 64.00, close: 67.00 },
                { time: '2020-03-03', open: 67.00, high: 76.00, low: 66.00, close: 75.92 },
                { time: '2020-03-04', open: 75.92, high: 77.00, low: 75.00, close: 76.50 },
                { time: '2020-03-05', open: 76.50, high: 78.00, low: 75.80, close: 77.20 },
                { time: '2020-03-06', open: 77.20, high: 79.00, low: 76.50, close: 78.00 },
                // ... add more data points as needed
            ]


            candleSeries.setData(priceData)


            // Prepare markers from trade history
            const markers: SeriesMarker<Time>[] = backtestResults.trade_history.flatMap(trade => {
                const entryMarker: SeriesMarker<Time> = {
                    time: trade.EntryTime as Time,
                    position: 'belowBar',
                    color: 'green',
                    shape: 'arrowUp',
                    text: `Buy @ ${trade.EntryPrice.toFixed(2)}`,
                }
                const exitMarker: SeriesMarker<Time> = {
                    time: trade.ExitTime as Time,
                    position: 'aboveBar',
                    color: 'red',
                    shape: 'arrowDown',
                    text: `Sell @ ${trade.ExitPrice.toFixed(2)}`,
=======
        const fetchDataAndRenderChart = async () => {
            if (chartContainerRef.current && backtestParams.ticker && backtestParams.start_date && backtestParams.end_date) {
                try {
                    console.log("Initializing chart...")
                    chart = createChart(chartContainerRef.current, {
                        width: chartContainerRef.current.clientWidth,
                        height: 600,
                        layout: {
                            background: { color: theme === 'dark' ? 'bg-black' : '#FFFFFF' },
                            textColor: theme === 'dark' ? '#E5E7EB' : '#1F2937',
                        },
                        grid: {
                            vertLines: { color: theme === 'dark' ? '#374151' : '#E5E7EB' },
                            horzLines: { color: theme === 'dark' ? '#374151' : '#E5E7EB' },
                        },
                        crosshair: { mode: CrosshairMode.Normal },
                        timeScale: { timeVisible: true, secondsVisible: false },
                    })

                    const candleSeries = chart.addCandlestickSeries({
                        upColor: '#22C55E',
                        downColor: '#EF4444',
                        borderUpColor: '#22C55E',
                        borderDownColor: '#EF4444',
                        wickUpColor: '#22C55E',
                        wickDownColor: '#EF4444',
                    })

                    const url = `http://127.0.0.1:5000/api/get-price-data?ticker=${encodeURIComponent(backtestParams.ticker)}&start_date=${encodeURIComponent(backtestParams.start_date)}&end_date=${encodeURIComponent(backtestParams.end_date)}`
                    console.log('Fetching price data from:', url)

                    const response = await fetch(url)
                    if (!response.ok) {
                        const errorData = await response.json()
                        throw new Error(errorData.error || 'Error fetching price data')
                    }

                    const data: PriceDataItem[] = await response.json()
                    console.log('Received price data:', data)

                    if (data.length === 0) {
                        throw new Error('No price data available for the selected ticker and date range.')
                    }

                    const priceData = data.map((item: PriceDataItem) => ({
                        time: item.date as Time,
                        open: item.open,
                        high: item.high,
                        low: item.low,
                        close: item.close,
                    }))

                    candleSeries.setData(priceData)

                    const indicators = backtestParams.params.conditions
                        .map(condition => ({ indicator: condition.indicator, period: condition.period }))
                        .filter((value, index, self) =>
                            index === self.findIndex((t) => (
                                t.indicator === value.indicator && t.period === value.period
                            ))
                        )

                    const indicatorColors: { [key: string]: string } = {
                        "SMA": "blue",
                        "EMA": "green",
                        "RSI": "purple",
                        "ATR": "orange",
                        "CCI": "brown",
                        "CMF": "cyan",
                        "Williams %R": "magenta",
                        "Donchian Channels": "pink",
                        "Parabolic SAR": "yellow",
                        "MACD": "red",
                    }
                    for (const { indicator, period } of indicators) {
                        const indicatorUrl = `http://127.0.0.1:5000/api/get-indicator-data?ticker=${encodeURIComponent(backtestParams.ticker)}&indicator=${encodeURIComponent(indicator)}&period=${period}&start_date=${encodeURIComponent(backtestParams.start_date)}&end_date=${encodeURIComponent(backtestParams.end_date)}`
                        const indicatorResponse = await fetch(indicatorUrl)
                        if (!indicatorResponse.ok) {
                            const errorData = await indicatorResponse.json()
                            throw new Error(errorData.error || `Error fetching ${indicator} data`)
                        }

                        const indicatorData = await indicatorResponse.json()
                        console.log(`Received ${indicator} data:`, indicatorData)

                        const color = indicatorColors[indicator] || "gray"

                        const indicatorSeries = chart.addLineSeries({
                            color: color,
                            lineWidth: 1,
                        })

                        const lineData = indicatorData.map((item: { Date?: string, date?: string, value: number }) => {
                            const dateString = item.Date || item.date
                            if (!dateString) {
                                console.error("Error: Missing date in indicator data", item)
                                return null
                            }

                            const dateObj = new Date(dateString)
                            if (isNaN(dateObj.getTime())) {
                                console.error("Error: Invalid date in indicator data", item)
                                return null
                            }

                            return {
                                time: dateObj.getTime() / 1000 as Time,
                                value: item.value,
                            }
                        }).filter(Boolean)

                        indicatorSeries.setData(lineData)
                    }

                    if (backtestResults.trade_history && backtestResults.trade_history.length > 0) {
                        const markers: SeriesMarker<Time>[] = backtestResults.trade_history.flatMap((trade: TradeHistoryEntry) => {
                            const entryTime = new Date(trade.EntryTime).toISOString().split('T')[0]
                            const exitTime = trade.ExitTime ? new Date(trade.ExitTime).toISOString().split('T')[0] : null

                            console.log("Formatted ENTRY TIME:", entryTime)
                            console.log("Formatted EXIT TIME:", exitTime)

                            const markersList: SeriesMarker<Time>[] = [
                                { time: entryTime as Time, position: 'belowBar', color: 'green', shape: 'arrowUp', text: `Buy @ ${trade.EntryPrice.toFixed(2)}` }
                            ]

                            if (exitTime) {
                                markersList.push({ time: exitTime as Time, position: 'aboveBar', color: 'red', shape: 'arrowDown', text: `Sell @ ${trade.ExitPrice.toFixed(2)}` })
                            }

                            return markersList
                        })

                        candleSeries.setMarkers(markers)
                    }

                    chart.timeScale().fitContent()
                } catch (error) {
                    console.error('Error fetching or rendering price data:', error)
                    setFetchError((error as Error).message || 'Error fetching price data')
>>>>>>> 066755cf
                }
            } else {
                console.log('Chart container or backtest parameters not set.')
            }
        }

<<<<<<< HEAD

            candleSeries.setMarkers(markers)


            // Cleanup on unmount
            return () => {
=======
        fetchDataAndRenderChart()

        return () => {
            if (chart) {
>>>>>>> 066755cf
                chart.remove()
            }
        }
    }, [backtestResults, backtestParams, theme])

<<<<<<< HEAD

    const updateCondition = (index: number, field: keyof Condition, value: string | number, isExit: boolean) => {
=======
    const updateCondition = (
        index: number,
        field: keyof Condition,
        value: string | number,
        isExit: boolean
    ) => {
>>>>>>> 066755cf
        const paramType = isExit ? 'exits' : 'conditions'
        setBacktestParams((prev) => ({
            ...prev,
            params: {
                ...prev.params,
                [paramType]: prev.params[paramType].map((condition, i) =>
                    i === index ? { ...condition, [field]: value } : condition
                ),
            },
        }))
    }


    const addCondition = (isExit: boolean) => {
        const paramType = isExit ? 'exits' : 'conditions'
        setBacktestParams((prev) => ({
            ...prev,
            params: {
                ...prev.params,
                [paramType]: [
                    ...prev.params[paramType],
                    { indicator: '', period: 0, comparison: '', reference: '' },
                ],
            },
        }))
    }


    const removeCondition = (index: number, isExit: boolean) => {
        const paramType = isExit ? 'exits' : 'conditions'
        setBacktestParams((prev) => ({
            ...prev,
            params: {
                ...prev.params,
                [paramType]: prev.params[paramType].filter((_, i) => i !== index),
            },
        }))
    }

<<<<<<< HEAD

    const handleBacktest = () => {
        // Implement the backtest logic here
        // For now, we'll just log the parameters
        console.log('Running backtest with params:', backtestParams)
    }


    const renderConditionInputs = (condition: Condition, index: number, isExit: boolean) => (
        <div key={index} className="space-y-2 p-4 bg-gray-100 dark:bg-gray-800 rounded-lg">
=======
    const [loading, setLoading] = useState(false)
    const [error, setError] = useState<string | null>(null)

    const handleBacktest = async () => {
        console.log('Backtest parameters:', backtestParams)
        setLoading(true)
        setError(null)

        if (!backtestParams.ticker || !backtestParams.start_date || !backtestParams.end_date) {
            setError('Please enter the ticker, start date, and end date.')
            setLoading(false)
            return
        }

        if (
            backtestParams.params.conditions.length === 0 ||
            backtestParams.params.exits.length === 0
        ) {
            setError('Please add at least one entry and one exit condition.')
            setLoading(false)
            return
        }

        try {
            const url = 'http://127.0.0.1:5000/api/run-backtest'
            console.log('Sending backtest request to:', url)

            const response = await fetch(url, {
                method: 'POST',
                headers: {
                    'Content-Type': 'application/json',
                },
                body: JSON.stringify(backtestParams),
            })

            if (!response.ok) {
                const errorData = await response.json()
                throw new Error(errorData.error || 'Error running backtest')
            }

            const data = await response.json()
            console.log('Backtest results:', data)
            setBacktestResults(data)
            setFetchError(null)
        } catch (err) {
            console.error('Error running backtest:', err)
            setError((err as Error).message)
        } finally {
            setLoading(false)
        }
    }

    const renderConditionInputs = (
        condition: Condition,
        index: number,
        isExit: boolean
    ) => (
        <div
            key={index}
            className="space-y-2 p-4 bg-gray-50 dark:bg-black rounded-lg"
        >
>>>>>>> 066755cf
            <div className="flex justify-between items-center">
                <Label>
                    {isExit ? 'Exit Condition' : 'Entry Condition'} {index + 1}
                </Label>
                <Button variant="ghost" size="icon" onClick={() => removeCondition(index, isExit)}>
                    <Trash2 className="h-4 w-4" />
                </Button>
            </div>
            <div className="space-y-2">
                <Select
                    value={condition.indicator}
                    onValueChange={(value) =>
                        updateCondition(index, 'indicator', value, isExit)
                    }
                >
                    <SelectTrigger>
                        <SelectValue placeholder="Select indicator" />
                    </SelectTrigger>
                    <SelectContent>
                        <SelectItem value="SMA">SMA</SelectItem>
                        <SelectItem value="EMA">EMA</SelectItem>
                        <SelectItem value="RSI">RSI</SelectItem>
                    </SelectContent>
                </Select>
                <Input
                    type="number"
                    placeholder="Period"
                    value={condition.period || ''}
                    onChange={(e) =>
                        updateCondition(
                            index,
                            'period',
                            parseInt(e.target.value) || 0,
                            isExit
                        )
                    }
                />
                <Select
                    value={condition.comparison}
                    onValueChange={(value) =>
                        updateCondition(index, 'comparison', value, isExit)
                    }
                >
                    <SelectTrigger>
                        <SelectValue placeholder="Select comparison" />
                    </SelectTrigger>
                    <SelectContent>
                        <SelectItem value=">">&gt;</SelectItem>
                        <SelectItem value="<">&lt;</SelectItem>
                        <SelectItem value="=">=</SelectItem>
                    </SelectContent>
                </Select>
                {condition.indicator === 'RSI' ? (
                    <Input
                        type="number"
                        placeholder="Value"
                        value={condition.value || ''}
                        onChange={(e) =>
                            updateCondition(
                                index,
                                'value',
                                parseFloat(e.target.value) || 0,
                                isExit
                            )
                        }
                    />
                ) : (
                    <Input
                        type="text"
                        placeholder="Reference (e.g., SMA_50)"
                        value={condition.reference || ''}
                        onChange={(e) => updateCondition(index, 'reference', e.target.value, isExit)}
                    />
                )}
            </div>
        </div>
    )

<<<<<<< HEAD

    // Calculate total trades
=======
>>>>>>> 066755cf
    const totalTrades = backtestResults.trade_history.length


    const [chartData] = useState({
        labels: ['Win', 'Loss'],
        datasets: [
            {
                data: [70, 30], // Replace with your actual data
                backgroundColor: ['#26a69a', '#ef5350'],
                hoverBackgroundColor: ['#26a69a', '#ef5350'],
            },
        ],
    });


    const centerTextPlugin = {
        id: 'centerText',
        afterDraw(chart: { width: any; height: any; ctx: any }) {
            const { width, height, ctx } = chart;
            ctx.restore();
            const fontSize = (height / 114).toFixed(2);
            ctx.font = `${fontSize}em sans-serif`;
            ctx.textBaseline = 'middle';


            const text = '70% '; // Text you want to display inside the donut
            const textX = Math.round((width - ctx.measureText(text).width) / 2);
            const textY = height / 2;


            ctx.fillText(text, textX, textY);
            ctx.save();
        },
    };
    return (
        <div className="min-h-screen bg-gray-50 dark:bg-black p-4">
            <div className="flex justify-between items-center mb-6">
                <h1 className="text-3xl font-bold text-gray-900 dark:text-gray-200 text-center w-full">
                    BackTrader, QuantWise, TradeWise, BackTrack
                </h1>
                <Button
                    variant="outline"
                    size="icon"
                    onClick={() => setTheme(theme === 'dark' ? 'light' : 'dark')}
                    className="rounded-full"
                >
                    {theme === 'dark' ? (
                        <Sun className="h-[1.2rem] w-[1.2rem]" />
                    ) : (
                        <Moon className="h-[1.2rem] w-[1.2rem]" />
                    )}
                    <span className="sr-only">Toggle theme</span>
                </Button>
            </div>
            <div className="grid grid-cols-1 lg:grid-cols-3 gap-6">
<<<<<<< HEAD
                {/* Left Column */}
                <div className="lg:col-span-2 space-y-6">
                    {/* Backtest Parameters */}
=======
                <div className="lg:col-span-2 space-y-2">
>>>>>>> 066755cf
                    <Card>
                        <CardHeader>
                            <CardTitle>Backtest Parameters</CardTitle>
                        </CardHeader>
                        <CardContent>
<<<<<<< HEAD
                            <form className="grid grid-cols-1 sm:grid-cols-2 gap-x-6 gap-y-4"> {/* Responsive grid with consistent spacing */}
                                <div className="space-y-1">
                                    <Label htmlFor="ticker">Ticker</Label>
                                    <Input
                                        id="ticker"
                                        value={backtestParams.ticker}
                                        onChange={(e) => setBacktestParams(prev => ({ ...prev, ticker: e.target.value }))}
                                    />
                                </div>
                                <div className="space-y-1">
                                    <Label htmlFor="initial_cash">Initial Cash</Label>
                                    <Input
                                        id="initial_cash"
                                        type="number"
                                        value={backtestParams.initial_cash}
                                        onChange={(e) => setBacktestParams(prev => ({ ...prev, initial_cash: parseFloat(e.target.value) || 0 }))}
                                    />
                                </div>
                                <div className="space-y-1">
                                    <Label htmlFor="start_date">Start Date</Label>
                                    <Input
                                        id="start_date"
                                        type="date"
                                        value={backtestParams.start_date}
                                        onChange={(e) => setBacktestParams(prev => ({ ...prev, start_date: e.target.value }))}
                                    />
                                </div>
                                <div className="space-y-1">
                                    <Label htmlFor="commission">Commission</Label>
                                    <Input
                                        id="commission"
                                        type="number"
                                        step="0.001"
                                        value={backtestParams.commission}
                                        onChange={(e) => setBacktestParams(prev => ({ ...prev, commission: parseFloat(e.target.value) || 0 }))}
                                    />
                                </div>
                                <div className="space-y-1">
                                    <Label htmlFor="end_date">End Date</Label>
                                    <Input
                                        id="end_date"
                                        type="date"
                                        value={backtestParams.end_date}
                                        onChange={(e) => setBacktestParams(prev => ({ ...prev, end_date: e.target.value }))}
                                    />
                                </div>
                                <div className="space-y-1">
                                    <Label htmlFor="fixed_cash_position_size">Fixed Cash Position Size</Label>
                                    <Input
                                        id="fixed_cash_position_size"
                                        type="number"
                                        step="0.001"
                                        value={backtestParams.fixed_cash_position_size}
                                        onChange={(e) => setBacktestParams(prev => ({ ...prev, fixed_cash_position_size: parseFloat(e.target.value) || 0 }))}
                                    />
=======
                            <form className="space-y-4">
                                <div className="grid grid-cols-2 gap-4">
                                    <div className="flex flex-col space-y-1">
                                        <Label htmlFor="ticker">Ticker</Label>
                                        <Input
                                            id="ticker"
                                            value={backtestParams.ticker}
                                            onChange={(e) =>
                                                setBacktestParams((prev) => ({
                                                    ...prev,
                                                    ticker: e.target.value,
                                                }))
                                            }
                                            placeholder="e.g., AAPL"
                                        />
                                    </div>
                                    <div className="flex flex-col space-y-1">
                                        <Label htmlFor="initial_cash">Initial Cash</Label>
                                        <Input
                                            id="initial_cash"
                                            type="number"
                                            value={backtestParams.initial_cash}
                                            onChange={(e) =>
                                                setBacktestParams((prev) => ({
                                                    ...prev,
                                                    initial_cash: parseFloat(e.target.value) || 0,
                                                }))
                                            }
                                            placeholder="e.g., 10000"
                                        />
                                    </div>
                                </div>
                                <div className="grid grid-cols-2 gap-4">
                                    <div className="flex flex-col space-y-1">
                                        <Label htmlFor="start_date">Start Date</Label>
                                        <Input
                                            id="start_date"
                                            type="date"
                                            value={backtestParams.start_date}
                                            onChange={(e) =>
                                                setBacktestParams((prev) => ({
                                                    ...prev,
                                                    start_date: e.target.value,
                                                }))
                                            }
                                        />
                                    </div>
                                    <div className="flex flex-col space-y-1">
                                        <Label htmlFor="end_date">End Date</Label>
                                        <Input
                                            id="end_date"
                                            type="date"
                                            value={backtestParams.end_date}
                                            onChange={(e) =>
                                                setBacktestParams((prev) => ({
                                                    ...prev,
                                                    end_date: e.target.value,
                                                }))
                                            }
                                        />
                                    </div>
                                </div>
                                <div className="grid grid-cols-2 gap-4">
                                    <div className="flex flex-col space-y-1">
                                        <Label htmlFor="commission">Commission</Label>
                                        <Input
                                            id="commission"
                                            type="number"
                                            step="0.001"
                                            value={backtestParams.commission}
                                            onChange={(e) =>
                                                setBacktestParams((prev) => ({
                                                    ...prev,
                                                    commission: parseFloat(e.target.value) || 0,
                                                }))
                                            }
                                            placeholder="e.g., 0.002"
                                        />
                                    </div>
                                    <div className="flex flex-col space-y-1">
                                        <Label htmlFor="fixed_cash_position_size">Fixed Cash Position Size</Label>
                                        <Input
                                            id="fixed_cash_position_size"
                                            type="number"
                                            value={backtestParams.fixed_cash_position_size}
                                            onChange={(e) =>
                                                setBacktestParams((prev) => ({
                                                    ...prev,
                                                    fixed_cash_position_size: parseFloat(e.target.value) || 0,
                                                }))
                                            }
                                            placeholder="e.g., 1000"
                                        />
                                    </div>
>>>>>>> 066755cf
                                </div>
                            </form>
                        </CardContent>
                    </Card>
                    {/* Grid for Chart and Stats */}
                    <div className="grid grid-cols-1 md:grid-cols-2 gap-6">
                        {/* Trading Chart */}
                        <Card className="col-span-2">
                            <CardHeader>
                            </CardHeader>
                            <CardContent>
                                <div
                                    ref={chartContainerRef}
                                    id="tradingview_chart"
                                    className="w-full h-[600px]"
                                ></div>
                                {fetchError && (
                                    <p className="text-red-500 text-center mt-2">{fetchError}</p>
                                )}
                            </CardContent>
                        </Card>
                        {/* Backtesting Statistics */}
                        <Card className="col-span-2 space-y-6">
                            <CardHeader>
                                <CardTitle>Backtesting Statistics</CardTitle>
                            </CardHeader>
                            <CardContent>
<<<<<<< HEAD
                                <div className="grid grid-cols-4 md:grid-cols-4 gap-4">
=======
                                <div className="grid grid-cols-2 md:grid-cols-5 gap-4">
>>>>>>> 066755cf
                                    <div className="text-center">
                                        <p className="text-sm text-gray-500 dark:text-gray-400">Total Trades</p>
                                        <p className="text-2xl font-bold">
                                            {isNaN(totalTrades) ? 'N/A' : totalTrades}
                                        </p>
                                    </div>
                                    <div className="text-center">
                                        <p className="text-sm text-gray-500 dark:text-gray-400">Win Rate</p>
                                        <p className="text-2xl font-bold">
                                            {isNaN(backtestResults.win_rate)
                                                ? 'N/A'
                                                : `${parseFloat(backtestResults.win_rate.toString()).toFixed(2)}%`}
                                        </p>
                                    </div>
                                    <div className="text-center">
                                        <p className="text-sm text-gray-500 dark:text-gray-400">Profit Factor</p>
                                        <p className="text-2xl font-bold">
                                            {isNaN(backtestResults.profit_factor)
                                                ? 'N/A'
                                                : backtestResults.profit_factor.toFixed(2)}
                                        </p>
                                    </div>
                                    <div className="text-center">
                                        <p className="text-sm text-gray-500 dark:text-gray-400">Sharpe Ratio</p>
                                        <p className="text-2xl font-bold">
                                            {isNaN(backtestResults.sharpe_ratio)
                                                ? 'N/A'
                                                : backtestResults.sharpe_ratio.toFixed(2)}
                                        </p>
                                    </div>
                                    <div className="text-center">
                                        <p className="text-sm text-gray-500 dark:text-gray-400">Max Drawdown</p>
                                        <p className="text-2xl font-bold">
                                            {typeof backtestResults.max_drawdown === 'number'
                                                ? `${backtestResults.max_drawdown.toFixed(2)}%`
                                                : backtestResults.max_drawdown}
                                        </p>
                                    </div>
                                </div>
                            </CardContent>
                        </Card>
<<<<<<< HEAD
                        {/* Win Rate */}
                        <Card className="col-span-1">
                            <CardHeader>
                                <CardTitle>Win Rate</CardTitle>
                            </CardHeader>
                            <CardContent className="w-[80%] h-[80%] mx-auto"> {/* Adjust width and height */}
                                <Doughnut
                                    data={chartData}
                                    options={{
                                        responsive: true,
                                        cutout: '60%', // Creates the donut effect
                                        plugins: {
                                            tooltip: {
                                                enabled: true,
                                            },
                                        },
                                        maintainAspectRatio: false, // Disable aspect ratio to use custom size
                                    }}
                                    plugins={[centerTextPlugin]}
                                />
                            </CardContent>
                        </Card>


                        <Card className="col-span-1">
                            <CardHeader>
                                <CardTitle>comp</CardTitle>
                            </CardHeader>
                            <CardContent>

=======
                        <Card className="mt-4">
                            <CardHeader>
                                <CardTitle>Total Return</CardTitle>
                            </CardHeader>
                            <CardContent>
                                <div className="text-center">
                                    <p className="text-4xl font-bold text-primary">
                                        {isNaN(backtestResults.total_return)
                                            ? 'N/A'
                                            : `${backtestResults.total_return.toFixed(2)}%`}
                                    </p>
                                </div>
>>>>>>> 066755cf
                            </CardContent>
                        </Card>
                    </div>
                </div>
                {/* Right Column */}
                <div className="grid grid-cols-1">
                    <Card>
                        <CardHeader>
                            <CardTitle>Conditions</CardTitle>
                        </CardHeader>
                        <CardContent>
                            <form className="space-y-4">
                                <div className="space-y-2">
                                    <Label>Entry Conditions</Label>
                                    {backtestParams.params.conditions.map((condition, index) =>
                                        renderConditionInputs(condition, index, false)
                                    )}
                                    <Button
                                        type="button"
                                        variant="outline"
                                        className="w-full"
                                        onClick={() => addCondition(false)}
                                    >
                                        <PlusCircle className="mr-2 h-4 w-4" /> Add Entry Condition
                                    </Button>
                                </div>
                                <div className="space-y-2">
                                    <Label>Exit Conditions</Label>
                                    {backtestParams.params.exits.map((exit, index) =>
                                        renderConditionInputs(exit, index, true)
                                    )}
                                    <Button
                                        type="button"
                                        variant="outline"
                                        className="w-full"
                                        onClick={() => addCondition(true)}
                                    >
                                        <PlusCircle className="mr-2 h-4 w-4" /> Add Exit Condition
                                    </Button>
                                </div>
                                <Button type="button" className="w-full" onClick={handleBacktest} disabled={loading}>
                                    {loading ? 'Running Backtest...' : 'Run Backtest'}
                                </Button>
                                {error && <p className="text-red-500 text-center">{error}</p>}
                            </form>
                        </CardContent>
                    </Card>
                </div>
            </div>
        </div>
    )
}



<|MERGE_RESOLUTION|>--- conflicted
+++ resolved
@@ -1,21 +1,11 @@
 'use client'
-
 
 import { useState, useEffect, useRef } from 'react'
 import { Card, CardContent, CardHeader, CardTitle } from "@/components/ui/card"
 import { Input } from "@/components/ui/input"
 import { Label } from "@/components/ui/label"
 import { Button } from "@/components/ui/button"
-<<<<<<< HEAD
-import { Select, SelectContent, SelectItem, SelectTrigger, SelectValue } from "@/components/ui/select"
-import { PlusCircle, Trash2 } from 'lucide-react'
-import { Doughnut } from 'react-chartjs-2';
-import { Chart as ChartJS, ArcElement, Tooltip, Legend } from 'chart.js';
-ChartJS.register(ArcElement, Tooltip);
-
-=======
 // import globals.css';
->>>>>>> 066755cf
 
 import {
     Select,
@@ -27,13 +17,6 @@
 import { PlusCircle, Trash2, Moon, Sun } from 'lucide-react'
 import { useTheme } from 'next-themes'
 
-<<<<<<< HEAD
-
-const getTodayDate = () => {
-    const today = new Date();
-    return today.toLocaleDateString('en-CA');
-}
-=======
 import {
     createChart,
     IChartApi,
@@ -41,8 +24,6 @@
     SeriesMarker,
     Time,
 } from 'lightweight-charts'
->>>>>>> 066755cf
-
 
 type Condition = {
     indicator: string
@@ -51,7 +32,6 @@
     reference?: string
     value?: number
 }
-
 
 type BacktestParams = {
     ticker: string
@@ -63,9 +43,6 @@
     }
     initial_cash: number
     commission: number
-<<<<<<< HEAD
-    fixed_cash_position_size: number
-=======
     fixed_cash_position_size: number // Add this line
 }
 
@@ -88,10 +65,7 @@
     PnL: number
     ReturnPct: number
     Size: number
->>>>>>> 066755cf
 }
-
-
 
 export default function BacktestingApp() {
     const [backtestParams, setBacktestParams] = useState<BacktestParams>({
@@ -110,15 +84,6 @@
         },
         initial_cash: 10000,
         commission: 0.002,
-<<<<<<< HEAD
-        fixed_cash_position_size: 1
-    })
-
-
-    // Hardcoded backtest results based on your payload
-    const [backtestResults] = useState({
-        max_drawdown: "N/A",
-=======
         fixed_cash_position_size: 1000 // Add this line
     })
 
@@ -131,7 +96,6 @@
         win_rate: number
     }>({
         max_drawdown: 'N/A',
->>>>>>> 066755cf
         profit_factor: NaN,
         sharpe_ratio: NaN,
         total_return: NaN,
@@ -139,71 +103,14 @@
         win_rate: NaN,
     })
 
-<<<<<<< HEAD
-
-    const chartContainerRef = useRef(null)
-=======
     const chartContainerRef = useRef<HTMLDivElement | null>(null)
     const [fetchError, setFetchError] = useState<string | null>(null)
     const { theme, setTheme } = useTheme()
->>>>>>> 066755cf
-
-
+    
     useEffect(() => {
         let chart: IChartApi | null = null
 
-<<<<<<< HEAD
-
-            const candleSeries = chart.addCandlestickSeries()
-
-
-            // Hardcoded price data (simplified example)
-
-
-            const priceData = [
-                { time: '2019-06-03', open: 43.87, high: 44.00, low: 43.50, close: 43.98 },
-                { time: '2019-06-04', open: 44.00, high: 45.00, low: 43.90, close: 44.50 },
-                { time: '2019-06-05', open: 44.50, high: 46.50, low: 44.20, close: 46.07 },
-                { time: '2019-06-06', open: 46.07, high: 47.00, low: 45.50, close: 46.50 },
-                { time: '2019-06-07', open: 46.50, high: 47.20, low: 46.00, close: 46.70 },
-                { time: '2019-06-10', open: 46.70, high: 47.80, low: 46.50, close: 47.20 },
-                { time: '2019-06-11', open: 47.20, high: 47.90, low: 46.90, close: 47.50 },
-                { time: '2019-06-12', open: 47.50, high: 48.20, low: 47.00, close: 47.80 },
-                { time: '2019-06-13', open: 47.80, high: 48.50, low: 47.40, close: 48.00 },
-                { time: '2019-06-14', open: 48.00, high: 48.50, low: 47.60, close: 47.90 },
-                { time: '2019-06-17', open: 47.90, high: 48.10, low: 47.20, close: 47.70 },
-                { time: '2019-06-18', open: 47.70, high: 48.50, low: 47.60, close: 48.20 },
-                { time: '2019-06-19', open: 48.20, high: 49.00, low: 48.10, close: 48.90 },
-                { time: '2019-06-20', open: 48.90, high: 49.50, low: 48.60, close: 49.00 },
-                { time: '2020-02-28', open: 62.00, high: 65.00, low: 61.50, close: 64.44 },
-                { time: '2020-03-02', open: 65.00, high: 68.00, low: 64.00, close: 67.00 },
-                { time: '2020-03-03', open: 67.00, high: 76.00, low: 66.00, close: 75.92 },
-                { time: '2020-03-04', open: 75.92, high: 77.00, low: 75.00, close: 76.50 },
-                { time: '2020-03-05', open: 76.50, high: 78.00, low: 75.80, close: 77.20 },
-                { time: '2020-03-06', open: 77.20, high: 79.00, low: 76.50, close: 78.00 },
-                // ... add more data points as needed
-            ]
-
-
-            candleSeries.setData(priceData)
-
-
-            // Prepare markers from trade history
-            const markers: SeriesMarker<Time>[] = backtestResults.trade_history.flatMap(trade => {
-                const entryMarker: SeriesMarker<Time> = {
-                    time: trade.EntryTime as Time,
-                    position: 'belowBar',
-                    color: 'green',
-                    shape: 'arrowUp',
-                    text: `Buy @ ${trade.EntryPrice.toFixed(2)}`,
-                }
-                const exitMarker: SeriesMarker<Time> = {
-                    time: trade.ExitTime as Time,
-                    position: 'aboveBar',
-                    color: 'red',
-                    shape: 'arrowDown',
-                    text: `Sell @ ${trade.ExitPrice.toFixed(2)}`,
-=======
+
         const fetchDataAndRenderChart = async () => {
             if (chartContainerRef.current && backtestParams.ticker && backtestParams.start_date && backtestParams.end_date) {
                 try {
@@ -344,42 +251,27 @@
                 } catch (error) {
                     console.error('Error fetching or rendering price data:', error)
                     setFetchError((error as Error).message || 'Error fetching price data')
->>>>>>> 066755cf
                 }
             } else {
                 console.log('Chart container or backtest parameters not set.')
             }
         }
 
-<<<<<<< HEAD
-
-            candleSeries.setMarkers(markers)
-
-
-            // Cleanup on unmount
-            return () => {
-=======
         fetchDataAndRenderChart()
 
         return () => {
             if (chart) {
->>>>>>> 066755cf
                 chart.remove()
             }
         }
     }, [backtestResults, backtestParams, theme])
 
-<<<<<<< HEAD
-
-    const updateCondition = (index: number, field: keyof Condition, value: string | number, isExit: boolean) => {
-=======
     const updateCondition = (
         index: number,
         field: keyof Condition,
         value: string | number,
         isExit: boolean
     ) => {
->>>>>>> 066755cf
         const paramType = isExit ? 'exits' : 'conditions'
         setBacktestParams((prev) => ({
             ...prev,
@@ -391,7 +283,6 @@
             },
         }))
     }
-
 
     const addCondition = (isExit: boolean) => {
         const paramType = isExit ? 'exits' : 'conditions'
@@ -407,7 +298,6 @@
         }))
     }
 
-
     const removeCondition = (index: number, isExit: boolean) => {
         const paramType = isExit ? 'exits' : 'conditions'
         setBacktestParams((prev) => ({
@@ -419,18 +309,6 @@
         }))
     }
 
-<<<<<<< HEAD
-
-    const handleBacktest = () => {
-        // Implement the backtest logic here
-        // For now, we'll just log the parameters
-        console.log('Running backtest with params:', backtestParams)
-    }
-
-
-    const renderConditionInputs = (condition: Condition, index: number, isExit: boolean) => (
-        <div key={index} className="space-y-2 p-4 bg-gray-100 dark:bg-gray-800 rounded-lg">
-=======
     const [loading, setLoading] = useState(false)
     const [error, setError] = useState<string | null>(null)
 
@@ -492,7 +370,6 @@
             key={index}
             className="space-y-2 p-4 bg-gray-50 dark:bg-black rounded-lg"
         >
->>>>>>> 066755cf
             <div className="flex justify-between items-center">
                 <Label>
                     {isExit ? 'Exit Condition' : 'Entry Condition'} {index + 1}
@@ -571,45 +448,8 @@
         </div>
     )
 
-<<<<<<< HEAD
-
-    // Calculate total trades
-=======
->>>>>>> 066755cf
     const totalTrades = backtestResults.trade_history.length
 
-
-    const [chartData] = useState({
-        labels: ['Win', 'Loss'],
-        datasets: [
-            {
-                data: [70, 30], // Replace with your actual data
-                backgroundColor: ['#26a69a', '#ef5350'],
-                hoverBackgroundColor: ['#26a69a', '#ef5350'],
-            },
-        ],
-    });
-
-
-    const centerTextPlugin = {
-        id: 'centerText',
-        afterDraw(chart: { width: any; height: any; ctx: any }) {
-            const { width, height, ctx } = chart;
-            ctx.restore();
-            const fontSize = (height / 114).toFixed(2);
-            ctx.font = `${fontSize}em sans-serif`;
-            ctx.textBaseline = 'middle';
-
-
-            const text = '70% '; // Text you want to display inside the donut
-            const textX = Math.round((width - ctx.measureText(text).width) / 2);
-            const textY = height / 2;
-
-
-            ctx.fillText(text, textX, textY);
-            ctx.save();
-        },
-    };
     return (
         <div className="min-h-screen bg-gray-50 dark:bg-black p-4">
             <div className="flex justify-between items-center mb-6">
@@ -631,75 +471,12 @@
                 </Button>
             </div>
             <div className="grid grid-cols-1 lg:grid-cols-3 gap-6">
-<<<<<<< HEAD
-                {/* Left Column */}
-                <div className="lg:col-span-2 space-y-6">
-                    {/* Backtest Parameters */}
-=======
                 <div className="lg:col-span-2 space-y-2">
->>>>>>> 066755cf
                     <Card>
                         <CardHeader>
                             <CardTitle>Backtest Parameters</CardTitle>
                         </CardHeader>
                         <CardContent>
-<<<<<<< HEAD
-                            <form className="grid grid-cols-1 sm:grid-cols-2 gap-x-6 gap-y-4"> {/* Responsive grid with consistent spacing */}
-                                <div className="space-y-1">
-                                    <Label htmlFor="ticker">Ticker</Label>
-                                    <Input
-                                        id="ticker"
-                                        value={backtestParams.ticker}
-                                        onChange={(e) => setBacktestParams(prev => ({ ...prev, ticker: e.target.value }))}
-                                    />
-                                </div>
-                                <div className="space-y-1">
-                                    <Label htmlFor="initial_cash">Initial Cash</Label>
-                                    <Input
-                                        id="initial_cash"
-                                        type="number"
-                                        value={backtestParams.initial_cash}
-                                        onChange={(e) => setBacktestParams(prev => ({ ...prev, initial_cash: parseFloat(e.target.value) || 0 }))}
-                                    />
-                                </div>
-                                <div className="space-y-1">
-                                    <Label htmlFor="start_date">Start Date</Label>
-                                    <Input
-                                        id="start_date"
-                                        type="date"
-                                        value={backtestParams.start_date}
-                                        onChange={(e) => setBacktestParams(prev => ({ ...prev, start_date: e.target.value }))}
-                                    />
-                                </div>
-                                <div className="space-y-1">
-                                    <Label htmlFor="commission">Commission</Label>
-                                    <Input
-                                        id="commission"
-                                        type="number"
-                                        step="0.001"
-                                        value={backtestParams.commission}
-                                        onChange={(e) => setBacktestParams(prev => ({ ...prev, commission: parseFloat(e.target.value) || 0 }))}
-                                    />
-                                </div>
-                                <div className="space-y-1">
-                                    <Label htmlFor="end_date">End Date</Label>
-                                    <Input
-                                        id="end_date"
-                                        type="date"
-                                        value={backtestParams.end_date}
-                                        onChange={(e) => setBacktestParams(prev => ({ ...prev, end_date: e.target.value }))}
-                                    />
-                                </div>
-                                <div className="space-y-1">
-                                    <Label htmlFor="fixed_cash_position_size">Fixed Cash Position Size</Label>
-                                    <Input
-                                        id="fixed_cash_position_size"
-                                        type="number"
-                                        step="0.001"
-                                        value={backtestParams.fixed_cash_position_size}
-                                        onChange={(e) => setBacktestParams(prev => ({ ...prev, fixed_cash_position_size: parseFloat(e.target.value) || 0 }))}
-                                    />
-=======
                             <form className="space-y-4">
                                 <div className="grid grid-cols-2 gap-4">
                                     <div className="flex flex-col space-y-1">
@@ -794,15 +571,12 @@
                                             placeholder="e.g., 1000"
                                         />
                                     </div>
->>>>>>> 066755cf
                                 </div>
                             </form>
                         </CardContent>
                     </Card>
-                    {/* Grid for Chart and Stats */}
-                    <div className="grid grid-cols-1 md:grid-cols-2 gap-6">
-                        {/* Trading Chart */}
-                        <Card className="col-span-2">
+                    <div className="lg:col-span-2 space-y-6">
+                        <Card>
                             <CardHeader>
                             </CardHeader>
                             <CardContent>
@@ -816,17 +590,12 @@
                                 )}
                             </CardContent>
                         </Card>
-                        {/* Backtesting Statistics */}
-                        <Card className="col-span-2 space-y-6">
+                        <Card>
                             <CardHeader>
                                 <CardTitle>Backtesting Statistics</CardTitle>
                             </CardHeader>
                             <CardContent>
-<<<<<<< HEAD
-                                <div className="grid grid-cols-4 md:grid-cols-4 gap-4">
-=======
                                 <div className="grid grid-cols-2 md:grid-cols-5 gap-4">
->>>>>>> 066755cf
                                     <div className="text-center">
                                         <p className="text-sm text-gray-500 dark:text-gray-400">Total Trades</p>
                                         <p className="text-2xl font-bold">
@@ -868,38 +637,6 @@
                                 </div>
                             </CardContent>
                         </Card>
-<<<<<<< HEAD
-                        {/* Win Rate */}
-                        <Card className="col-span-1">
-                            <CardHeader>
-                                <CardTitle>Win Rate</CardTitle>
-                            </CardHeader>
-                            <CardContent className="w-[80%] h-[80%] mx-auto"> {/* Adjust width and height */}
-                                <Doughnut
-                                    data={chartData}
-                                    options={{
-                                        responsive: true,
-                                        cutout: '60%', // Creates the donut effect
-                                        plugins: {
-                                            tooltip: {
-                                                enabled: true,
-                                            },
-                                        },
-                                        maintainAspectRatio: false, // Disable aspect ratio to use custom size
-                                    }}
-                                    plugins={[centerTextPlugin]}
-                                />
-                            </CardContent>
-                        </Card>
-
-
-                        <Card className="col-span-1">
-                            <CardHeader>
-                                <CardTitle>comp</CardTitle>
-                            </CardHeader>
-                            <CardContent>
-
-=======
                         <Card className="mt-4">
                             <CardHeader>
                                 <CardTitle>Total Return</CardTitle>
@@ -912,13 +649,12 @@
                                             : `${backtestResults.total_return.toFixed(2)}%`}
                                     </p>
                                 </div>
->>>>>>> 066755cf
                             </CardContent>
                         </Card>
                     </div>
                 </div>
-                {/* Right Column */}
-                <div className="grid grid-cols-1">
+
+                <div className="lg:col-span-1">
                     <Card>
                         <CardHeader>
                             <CardTitle>Conditions</CardTitle>
@@ -964,7 +700,4 @@
             </div>
         </div>
     )
-}
-
-
-
+}